--- conflicted
+++ resolved
@@ -298,22 +298,10 @@
 
                 model_buckets[model] = response_records
 
-<<<<<<< HEAD
-        except json.JSONDecodeError as e:
-            error_traceback = traceback.format_exc()
-            # Send error to Endon
-            sendErrorToEndon(e, error_traceback, "jugo-exgest")
-            print(f"Error decoding JSON: {str(e)}")
-            raise HTTPException(
-                status_code=500,
-                detail=f"Internal Server Error: Invalid JSON in response. {str(e)}",
-            )
-=======
             # Cache all model buckets together
             cache["buckets"] = model_buckets
             cache["bucket_id"] = bucket_id
             cached_buckets = model_buckets
->>>>>>> 564e5099
         except Exception as e:
             error_traceback = traceback.format_exc()
             # Send error to Endon
